--- conflicted
+++ resolved
@@ -34,13 +34,6 @@
     "build-es": "tsc && vite build -c vite.config-es.ts",
     "build-umd-dev-watch": "tsc && NODE_ENV=development vite build -w -c vite.config-umd.ts"
   },
-<<<<<<< HEAD
-  "repository": {
-    "type": "git",
-    "url": "https://github.com/maptiler/maptiler-marker-layout.git"
-  },
-=======
->>>>>>> 8252a06b
   "license": "",
   "devDependencies": {
     "@types/node": "^20.14.2",
@@ -55,10 +48,6 @@
     "vite-plugin-dts": "^3.9.1"
   },
   "dependencies": {
-<<<<<<< HEAD
-    "@maptiler/sdk": "^2.0.3"
-=======
     "@maptiler/sdk": "^2.1.0"
->>>>>>> 8252a06b
   }
 }